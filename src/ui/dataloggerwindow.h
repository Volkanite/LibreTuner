/*
 * LibreTuner
 * Copyright (C) 2018 Altenius
 *
 * This program is free software: you can redistribute it and/or modify
 * it under the terms of the GNU General Public License as published by
 * the Free Software Foundation, either version 3 of the License, or
 * (at your option) any later version.
 *
 * This program is distributed in the hope that it will be useful,
 * but WITHOUT ANY WARRANTY; without even the implied warranty of
 * MERCHANTABILITY or FITNESS FOR A PARTICULAR PURPOSE.  See the
 * GNU General Public License for more details.
 *
 * You should have received a copy of the GNU General Public License
 * along with this program.  If not, see <http://www.gnu.org/licenses/>.
 */

#ifndef DATALOGGERWINDOW_H
#define DATALOGGERWINDOW_H

#include <QPushButton>
#include <QTreeWidget>
#include <QWidget>

#include <memory>

#include "datalogger.h"
#include "styledwindow.h"

class QListWidget;

class VehicleLink;
using VehicleLinkPtr = std::shared_ptr<VehicleLink>;

class Definition;
using DefinitionPtr = std::shared_ptr<Definition>;

class DataLog;
using DataLogPtr = std::shared_ptr<DataLog>;

<<<<<<< HEAD
class DataLoggerWindow : public StyledWindow
{
=======
class DataLoggerWindow : public QWidget {
>>>>>>> eec51f26
    Q_OBJECT
public:
    explicit DataLoggerWindow(const DataLogPtr &log,
                              std::unique_ptr<DataLogger> &&logger,
                              DefinitionPtr definition,
                              QWidget *parent = nullptr);
    virtual ~DataLoggerWindow();

    void showEvent(QShowEvent *event);
    void hideEvent(QHideEvent *event);

signals:

public slots:
    /* Callback for the start/stop button */
    void buttonClicked();

private:
    DataLogPtr log_;
    std::unique_ptr<DataLogger> logger_;
    DefinitionPtr definition_;

    QListWidget *pidList_;
    QTreeWidget *logOutput_;
    QPushButton *buttonLog_;


    void reset();
};

#endif // DATALOGGERWINDOW_H<|MERGE_RESOLUTION|>--- conflicted
+++ resolved
@@ -39,12 +39,8 @@
 class DataLog;
 using DataLogPtr = std::shared_ptr<DataLog>;
 
-<<<<<<< HEAD
 class DataLoggerWindow : public StyledWindow
 {
-=======
-class DataLoggerWindow : public QWidget {
->>>>>>> eec51f26
     Q_OBJECT
 public:
     explicit DataLoggerWindow(const DataLogPtr &log,
