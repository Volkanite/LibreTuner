--- conflicted
+++ resolved
@@ -129,19 +129,14 @@
 
 
 if (UNIX AND NOT APPLE)
-    target_compile_definitions(LibreTuner_lib PUBLIC WITH_SOCKETCAN=1)
-    target_compile_definitions(LibLibreTuner PUBLIC WITH_SOCKETCAN=1)
+    target_compile_definitions(LibreTuner_lib PRIVATE WITH_SOCKETCAN=1)
+    target_compile_definitions(LibLibreTuner PRIVATE WITH_SOCKETCAN=1)
     target_link_libraries(LibreTuner_lib stdc++fs)
 endif ()
 
 if (WIN32)
-<<<<<<< HEAD
-    target_compile_definitions(LibreTuner_lib PUBLIC WITH_J2534=1)
-    target_compile_definitions(LibLibreTuner PUBLIC WITH_J2534=1)
-=======
     target_compile_definitions(LibreTuner_lib PRIVATE WITH_J2534=1)
     target_compile_definitions(LibLibreTuner PRIVATE WITH_J2534=1)
->>>>>>> e759858e
 endif (WIN32)
 
 add_executable(LibreTuner main.cpp)
