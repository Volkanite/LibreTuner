/*
 * LibreTuner
 * Copyright (C) 2018 Altenius
 *
 * This program is free software: you can redistribute it and/or modify
 * it under the terms of the GNU General Public License as published by
 * the Free Software Foundation, either version 3 of the License, or
 * (at your option) any later version.
 *
 * This program is distributed in the hope that it will be useful,
 * but WITHOUT ANY WARRANTY; without even the implied warranty of
 * MERCHANTABILITY or FITNESS FOR A PARTICULAR PURPOSE.  See the
 * GNU General Public License for more details.
 *
 * You should have received a copy of the GNU General Public License
 * along with this program.  If not, see <http://www.gnu.org/licenses/>.
 */

#ifndef LIBRETUNER_DATALOG_H
#define LIBRETUNER_DATALOG_H

#include <chrono>
#include <unordered_map>
#include <vector>
#include <functional>

#include "vehicle.h"
#include "util/signal.h"
#include "definitions/definition.h"

enum class DataUnit {
    None,
    Percentage,
    Degrees,
};

class DataLog {
public:
    explicit DataLog(definition::MainPtr platform);

    using TimePoint = std::chrono::steady_clock::time_point;
    struct DataHead {
        std::string name;
        std::string description;
        uint32_t id;
        DataUnit unit;
    };

    struct Data {
        definition::Pid &id;
        std::vector<std::pair<TimePoint, double>> values;

        explicit Data(definition::Pid &mid) : id(mid) {}
    };

    // Returns the time of the first data point
    TimePoint beginTime() const {
        return beginTime_;
    }
    
    using UpdateCall = std::function<void(const Data &info, double value, TimePoint time)>;

    /* adds a point to a dataset. Returns false if the dataset
     * with the specified id does not exist. */
    bool add(uint32_t id, std::pair<TimePoint, double> value);

    /* Adds a value at the current time */
    bool add(uint32_t id, double value);

    // void addData(const DataHead &data);

    // Adds the pid with id `id` from the platform. Returns the added
    // id or nullptr if the pid does not exist.
    Data *addPid(uint32_t id);

    std::shared_ptr<Signal<UpdateCall>::ConnectionType> connectUpdate(UpdateCall &&call) { return updateSignal_->connect(std::move(call)) ;}
    
    std::string name() const { return name_; }
    void setName(const std::string &name) { name_ = name; }

    // Returns true if the log is empty
    bool empty() const { return empty_; }

private:
    TimePoint beginTime_;
    definition::MainPtr platform_;
<<<<<<< HEAD
    std::string name_;
=======
    bool empty_{true};
>>>>>>> fb7fe8dd

    std::unordered_map<uint32_t, Data> data_;
    std::shared_ptr<Signal<UpdateCall>> updateSignal_;
};
using DataLogPtr = std::shared_ptr<DataLog>;

#endif // LIBRETUNER_DATALOG_H<|MERGE_RESOLUTION|>--- conflicted
+++ resolved
@@ -84,11 +84,8 @@
 private:
     TimePoint beginTime_;
     definition::MainPtr platform_;
-<<<<<<< HEAD
     std::string name_;
-=======
     bool empty_{true};
->>>>>>> fb7fe8dd
 
     std::unordered_map<uint32_t, Data> data_;
     std::shared_ptr<Signal<UpdateCall>> updateSignal_;
